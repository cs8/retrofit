--- conflicted
+++ resolved
@@ -34,7 +34,6 @@
 
   boolean loaded = false;
 
-<<<<<<< HEAD
   // Method-level details
   final boolean isSynchronous;
   Type responseObjectType;
@@ -44,6 +43,7 @@
   String requestUrl;
   Set<String> requestUrlParamNames;
   String requestQuery;
+  List<retrofit.http.client.Header> headers;
 
   // Parameter-level details
   String[] requestUrlParam;
@@ -51,19 +51,8 @@
   boolean hasQueryParams = false;
   String[] requestFormPair;
   String[] requestMultipartPart;
+  String[] requestParamHeader;
   int bodyIndex = NO_BODY;
-=======
-  Type type;
-  RestMethod restMethod;
-  String path;
-  Set<String> pathParams;
-  QueryParam[] pathQueryParams;
-  List<HeaderPair> headers;
-  String[] headerParams;
-  String[] namedParams;
-  int singleEntityArgumentIndex = NO_SINGLE_ENTITY;
-  boolean isMultipart = false;
->>>>>>> 941ae858
 
   RestMethodInfo(Method method) {
     this.method = method;
@@ -79,14 +68,7 @@
     loaded = true;
   }
 
-<<<<<<< HEAD
   /** Loads {@link #requestMethod} and {@link #requestType}. */
-=======
-  /**
-   * Loads {@link #restMethod}, {@link #path}, {@link #pathParams}, {@link #pathQueryParams},
-   * {@link headers}, and {@link #isMultipart}.
-   */
->>>>>>> 941ae858
   private void parseMethodAnnotations() {
     for (Annotation methodAnnotation : method.getAnnotations()) {
       Class<? extends Annotation> annotationType = methodAnnotation.annotationType();
@@ -113,44 +95,21 @@
         try {
           path = (String) annotationType.getMethod("value").invoke(methodAnnotation);
         } catch (Exception e) {
-<<<<<<< HEAD
           throw new RuntimeException("Failed to extract path from "
               + annotationType.getSimpleName()
               + " annotation on "
               + method.getName()
               + ".", e);
-=======
-          throw new RuntimeException("Failed to extract URI path.", e);
-        }
-        if (!path.startsWith("/")) {
-          throw new IllegalArgumentException("URL path must be prefixed with '/'.");
-        }
-        pathParams = parsePathParameters(path);
-        restMethod = methodInfo;
+        }
+        parsePath(path);
+        requestMethod = methodInfo.value();
+        requestHasBody = methodInfo.hasBody();
       } else if (annotationType == Headers.class) {
         String[] headersToParse = ((Headers) methodAnnotation).value();
         if (headersToParse.length == 0) {
           throw new IllegalStateException("Headers annotation was empty.");
         }
         headers = parseHeaders(headersToParse);
-      } else if (annotationType == QueryParams.class) {
-        if (pathQueryParams != null) {
-          throw new IllegalStateException(
-              "QueryParam and QueryParams annotations are mutually exclusive.");
-        }
-        pathQueryParams = ((QueryParams) methodAnnotation).value();
-        if (pathQueryParams.length == 0) {
-          throw new IllegalStateException("QueryParams annotation was empty.");
-        }
-      } else if (annotationType == QueryParam.class) {
-        if (pathQueryParams != null) {
-          throw new IllegalStateException(
-              "QueryParam and QueryParams annotations are mutually exclusive.");
->>>>>>> 941ae858
-        }
-        parsePath(path);
-        requestMethod = methodInfo.value();
-        requestHasBody = methodInfo.hasBody();
       } else if (annotationType == Multipart.class) {
         requestType = RequestType.MULTIPART;
       } else if (annotationType == FormEncoded.class) {
@@ -178,7 +137,6 @@
     }
   }
 
-<<<<<<< HEAD
   /** Loads {@link #requestUrl}, {@link #requestUrlParamNames}, and {@link #requestQuery}. */
   private void parsePath(String path) {
     if (path == null || path.length() == 0 || path.charAt(0) != '/') {
@@ -223,21 +181,17 @@
     requestQuery = query;
   }
 
-  /** Loads {@link #responseObjectType}. Returns {@code true} if method is synchronous. */
-=======
-  private List<HeaderPair> parseHeaders(String[] headersToParse) {
-    List<HeaderPair> headers = new ArrayList<HeaderPair>();
+  private List<retrofit.http.client.Header> parseHeaders(String[] headersToParse) {
+    List<retrofit.http.client.Header> headers = new ArrayList<retrofit.http.client.Header>();
     for (String headerToParse: headersToParse) {
       int colon = headerToParse.indexOf(':');
-      headers.add(new HeaderPair(headerToParse.substring(0, colon),
-                                 headerToParse.substring(colon + 2)));
-
+      headers.add(new retrofit.http.client.Header(headerToParse.substring(0, colon),
+          headerToParse.substring(colon + 2)));
     }
     return headers;
   }
 
-  /** Loads {@link #type}. Returns true if the method is synchronous. */
->>>>>>> 941ae858
+  /** Loads {@link #responseObjectType}. Returns {@code true} if method is synchronous. */
   private boolean parseResponseType() {
     // Synchronous methods have a non-void return type.
     Type returnType = method.getGenericReturnType();
@@ -297,13 +251,9 @@
   }
 
   /**
-<<<<<<< HEAD
-   * Loads {@link #requestUrlParam}, {@link #requestQueryName}, {@link #requestFormPair}, and
-   * {@link #requestMultipartPart}. Must be called after {@link #parseMethodAnnotations()}.
-=======
-   * Loads {@link #namedParams}, {@link headerParams}, {@link #singleEntityArgumentIndex},
-   * Must be called after {@link #parseMethodAnnotations()}}.
->>>>>>> 941ae858
+   * Loads {@link #requestUrlParam}, {@link #requestQueryName}, {@link #requestFormPair},
+   * {@link #requestMultipartPart}, and {@link #requestParamHeader}. Must be called after
+   * {@link #parseMethodAnnotations()}.
    */
   private void parseParameters() {
     Class<?>[] parameterTypes = method.getParameterTypes();
@@ -314,24 +264,19 @@
       count -= 1; // Callback is last argument when not a synchronous method.
     }
 
-<<<<<<< HEAD
     String[] urlParam = new String[count];
     String[] queryName = new String[count];
     String[] formValue = new String[count];
     String[] multipartPart = new String[count];
+    String[] paramHeader = new String[count];
     boolean gotPair = false;
     boolean gotPart = false;
 
-=======
-    String[] namedParams = new String[count];
-    String[] headerParams = new String[count];
->>>>>>> 941ae858
     for (int i = 0; i < count; i++) {
       boolean hasRetrofitAnnotation = false;
 
-      Class<?> paramaterType = parameterTypes[i];
+      Class<?> parameterType = parameterTypes[i];
       Annotation[] parameterAnnotations = parameterAnnotationArrays[i];
-<<<<<<< HEAD
       if (parameterAnnotations != null) {
         for (Annotation parameterAnnotation : parameterAnnotations) {
           Class<? extends Annotation> annotationType = parameterAnnotation.annotationType();
@@ -355,6 +300,16 @@
             // TODO verify query name not already used in URL?
 
             queryName[i] = name;
+          } else if (annotationType == Header.class) {
+            String name = ((Header) parameterAnnotation).value();
+            if (parameterType != String.class) {
+              throw new IllegalStateException("@Header parameter type must be String: " + name);
+            }
+
+            // TODO verify name not already used?
+
+            hasRetrofitAnnotation = true;
+            paramHeader[i] = name;
           } else if (annotationType == Pair.class) {
             if (requestType != RequestType.FORM_ENCODED) {
               throw new IllegalStateException(
@@ -393,38 +348,6 @@
 
             hasRetrofitAnnotation = true;
             bodyIndex = i;
-=======
-      if (parameterAnnotations == null || parameterAnnotations.length == 0) {
-        throw new IllegalStateException("Argument " + i + " lacks annotation.");
-      }
-      for (Annotation parameterAnnotation : parameterAnnotations) {
-        Class<? extends Annotation> annotationType = parameterAnnotation.annotationType();
-        if (annotationType == Name.class) {
-          String name = ((Name) parameterAnnotation).value();
-          namedParams[i] = name;
-          boolean isPathParam = pathParams.contains(name);
-          if (parameterType == TypedOutput.class && (isPathParam || !restMethod.hasBody())) {
-            throw new IllegalStateException("TypedOutput cannot be used as URL parameter.");
-          }
-          if (!isPathParam && !isMultipart && restMethod.hasBody()) {
-            throw new IllegalStateException(
-                "Non-path params can only be used in multipart request.");
-          }
-        } else if (annotationType == Header.class) {
-          String header = ((Header) parameterAnnotation).value();
-          headerParams[i] = header;
-          if (parameterType != String.class) {
-            throw new IllegalStateException(
-                "Expected @Header parameter type to be String: " + header);
-          }
-        } else if (annotationType == SingleEntity.class) {
-          if (isMultipart) {
-            throw new IllegalStateException("SingleEntity cannot be used with multipart request.");
-          }
-          if (singleEntityArgumentIndex != NO_SINGLE_ENTITY) {
-            throw new IllegalStateException(
-                "Method annotated with multiple SingleEntity method annotations: " + method);
->>>>>>> 941ae858
           }
         }
       }
@@ -438,7 +361,6 @@
     if (requestType == RequestType.SIMPLE && !requestHasBody && bodyIndex != NO_BODY) {
       throw new IllegalStateException("Non-body HTTP method cannot contain @Body or @TypedOutput.");
     }
-<<<<<<< HEAD
     if (requestType == RequestType.FORM_ENCODED && !gotPair) {
       throw new IllegalStateException("Form-encoded method must contain at least one @Pair.");
     }
@@ -450,10 +372,7 @@
     requestQueryName = queryName;
     requestFormPair = formValue;
     requestMultipartPart = multipartPart;
-=======
-    this.namedParams = namedParams;
-    this.headerParams = headerParams;
->>>>>>> 941ae858
+    requestParamHeader = paramHeader;
   }
 
   /**
